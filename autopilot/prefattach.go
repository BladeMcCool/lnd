package autopilot

import (
	"fmt"
	prand "math/rand"
	"time"

	"github.com/roasbeef/btcd/btcec"
	"github.com/roasbeef/btcutil"
)

// ConstrainedPrefAttachment is an implementation of the AttachmentHeuristic
// interface that implement a constrained non-linear preferential attachment
// heuristic. This means that given a threshold to allocate to automatic
// channel establishment, the heuristic will attempt to favor connecting to
// nodes which already have a set amount of links, selected by sampling from a
// power law distribution. The attachment ins non-linear in that it favors
// nodes with a higher in-degree but less so that regular linear preferential
// attachment. As a result, this creates smaller and less clusters than regular
// linear preferential attachment.
//
// TODO(roasbeef): BA, with k=-3
type ConstrainedPrefAttachment struct {
	minChanSize btcutil.Amount
	maxChanSize btcutil.Amount

	chanLimit uint16

	threshold float64
}

// NewConstrainedPrefAttachment creates a new instance of a
// ConstrainedPrefAttachment heuristics given bounds on allowed channel sizes,
// and an allocation amount which is interpreted as a percentage of funds that
// is to be committed to channels at all times.
func NewConstrainedPrefAttachment(minChanSize, maxChanSize btcutil.Amount,
	chanLimit uint16, allocation float64) *ConstrainedPrefAttachment {

	prand.Seed(time.Now().Unix())

	return &ConstrainedPrefAttachment{
		minChanSize: minChanSize,
		chanLimit:   chanLimit,
		maxChanSize: maxChanSize,
		threshold:   allocation,
	}
}

// A compile time assertion to ensure ConstrainedPrefAttachment meets the
// AttachmentHeuristic interface.
var _ AttachmentHeuristic = (*ConstrainedPrefAttachment)(nil)

// NeedMoreChans is a predicate that should return true if, given the passed
// parameters, and its internal state, more channels should be opened within
// the channel graph. If the heuristic decides that we do indeed need more
// channels, then the second argument returned will represent the amount of
// additional funds to be used towards creating channels.
//
// NOTE: This is a part of the AttachmentHeuristic interface.
func (p *ConstrainedPrefAttachment) NeedMoreChans(channels []Channel,
<<<<<<< HEAD
	funds btcutil.Amount) (btcutil.Amount, bool) {
	log.Warnf("NeedMoreChans: whee1")
=======
	funds btcutil.Amount) (btcutil.Amount, uint32, bool) {
>>>>>>> 9f52372c

	// If we're already over our maximum allowed number of channels, then
	// we'll instruct the controller not to create any more channels.
	if len(channels) >= int(p.chanLimit) {
		return 0, 0, false
	}

<<<<<<< HEAD
	log.Warnf("NeedMoreChans: whee2")
=======
	// The number of additional channels that should be opened is the
	// difference between the channel limit, and the number of channels we
	// already have open.
	numAdditionalChans := uint32(p.chanLimit) - uint32(len(channels))

>>>>>>> 9f52372c
	// First, we'll tally up the total amount of funds that are currently
	// present within the set of active channels.
	var totalChanAllocation btcutil.Amount
	for _, channel := range channels {
		totalChanAllocation += channel.Capacity
	}

	// With this value known, we'll now compute the total amount of fund
	// allocated across regular utxo's and channel utxo's.
	totalFunds := funds + totalChanAllocation

	// Once the total amount has been computed, we then calculate the
	// fraction of funds currently allocated to channels.
	fundsFraction := float64(totalChanAllocation) / float64(totalFunds)

	// If this fraction is below our threshold, then we'll return true, to
	// indicate the controller should call Select to obtain a candidate set
	// of channels to attempt to open.
	needMore := fundsFraction < p.threshold
	log.Warnf("NeedMoreChans: whee3")
	if !needMore {
		return 0, 0, false
	}

	// Now that we know we need more funds, we'll compute the amount of
	// additional funds we should allocate towards channels.
	targetAllocation := btcutil.Amount(float64(totalFunds) * p.threshold)
	fundsAvailable := targetAllocation - totalChanAllocation
<<<<<<< HEAD
	log.Warnf("NeedMoreChans: whee4")
	return fundsAvailable, true
=======
	return fundsAvailable, numAdditionalChans, true
>>>>>>> 9f52372c
}

// // NodeID is a simple type that holds a EC public key serialized in compressed
// // format.
// type NodeID [33]byte

// // NewNodeID creates a new nodeID from a passed public key.
// func NewNodeID(pub *btcec.PublicKey) NodeID {
// 	var n NodeID
// 	copy(n[:], pub.SerializeCompressed())
// 	return n
// }

// shuffleCandidates shuffles the set of candidate nodes for preferential
// attachment in order to break any ordering already enforced by the sorted
// order of the public key for each node. To shuffle the set of candidates, we
// use a version of the Fisher–Yates shuffle algorithm.
func shuffleCandidates(candidates []Node) []Node {
	shuffledNodes := make([]Node, len(candidates))
	perm := prand.Perm(len(candidates))

	for i, v := range perm {
		shuffledNodes[v] = candidates[i]
	}

	return shuffledNodes
}

// Select returns a candidate set of attachment directives that should be
// executed based on the current internal state, the state of the channel
// graph, the set of nodes we should exclude, and the amount of funds
// available. The heuristic employed by this method is one that attempts to
// promote a scale-free network globally, via local attachment preferences for
// new nodes joining the network with an amount of available funds to be
// allocated to channels. Specifically, we consider the degree of each node
// (and the flow in/out of the node available via its open channels) and
// utilize the Barabási–Albert model to drive our recommended attachment
// heuristics. If implemented globally for each new participant, this results
// in a channel graph that is scale-free and follows a power law distribution
// with k=-3.
//
// NOTE: This is a part of the AttachmentHeuristic interface.
func (p *ConstrainedPrefAttachment) Select(self *btcec.PublicKey, g ChannelGraph,
<<<<<<< HEAD
	fundsAvailable btcutil.Amount,
	skipNodes map[NodeID]struct{}, _ []Channel) ([]AttachmentDirective, error) {
=======
	fundsAvailable btcutil.Amount, numNewChans uint32,
	skipNodes map[NodeID]struct{}) ([]AttachmentDirective, error) {
>>>>>>> 9f52372c

	// TODO(roasbeef): rename?

	var directives []AttachmentDirective

	if fundsAvailable < p.minChanSize {
		return directives, nil
	}

	// We'll continue our attachment loop until we've exhausted the current
	// amount of available funds.
	visited := make(map[NodeID]struct{})
	for i := uint32(0); i < numNewChans; i++ {
		// selectionSlice will be used to randomly select a node
		// according to a power law distribution. For each connected
		// edge, we'll add an instance of the node to this slice. Thus,
		// for a given node, the probability that we'll attach to it
		// is: k_i / sum(k_j), where k_i is the degree of the target
		// node, and k_j is the degree of all other nodes i != j. This
		// implements the classic Barabási–Albert model for
		// preferential attachment.
		var selectionSlice []Node

		// For each node, and each channel that the node has, we'll add
		// an instance of that node to the selection slice above.
		// This'll slice where the frequency of each node is equivalent
		// to the number of channels that connect to it.
		//
		// TODO(roasbeef): add noise to make adversarially resistant?
		if err := g.ForEachNode(func(node Node) error {
			nID := NewNodeID(node.PubKey())

			// Once a node has already been attached to, we'll
			// ensure that it isn't factored into any further
			// decisions within this round.
			if _, ok := visited[nID]; ok {
				return nil
			}

			// If we come across ourselves, them we'll continue in
			// order to avoid attempting to make a channel with
			// ourselves.
			if node.PubKey().IsEqual(self) {
				return nil
			}

			// Additionally, if this node is in the backlist, then
			// we'll skip it.
			if _, ok := skipNodes[nID]; ok {
				return nil
			}

			// For initial bootstrap purposes, if a node doesn't
			// have any channels, then we'll ensure that it has at
			// least one item in the selection slice.
			//
			// TODO(roasbeef): make conditional?
			selectionSlice = append(selectionSlice, node)

			// For each active channel the node has, we'll add an
			// additional channel to the selection slice to
			// increase their weight.
			if err := node.ForEachChannel(func(channel ChannelEdge) error {
				selectionSlice = append(selectionSlice, node)
				return nil
			}); err != nil {
				return err
			}

			return nil
		}); err != nil {
			return nil, err
		}

		// If no nodes at all were accumulated, then we'll exit early
		// as there are no eligible candidates.
		if len(selectionSlice) == 0 {
			break
		}

		// Given our selection slice, we'll now generate a random index
		// into this slice. The node we select will be recommended by
		// us to create a channel to.
		candidates := shuffleCandidates(selectionSlice)
		selectedIndex := prand.Int31n(int32(len(candidates)))
		selectedNode := candidates[selectedIndex]

		// TODO(roasbeef): cap on num channels to same participant?

		// With the node selected, we'll add this (node, amount) tuple
		// to out set of recommended directives.
		pub := selectedNode.PubKey()
		directives = append(directives, AttachmentDirective{
			// TODO(roasbeef): need curve?
			PeerKey: &btcec.PublicKey{
				X: pub.X,
				Y: pub.Y,
			},
			Addrs: selectedNode.Addrs(),
		})

		// With the node selected, we'll add it to the set of visited
		// nodes to avoid attaching to it again.
		visited[NewNodeID(selectedNode.PubKey())] = struct{}{}
	}

	numSelectedNodes := int64(len(directives))
	switch {
	// If we have enough available funds to distribute the maximum channel
	// size for each of the selected peers to attach to, then we'll
	// allocate the maximum amount to each peer.
	case int64(fundsAvailable) >= numSelectedNodes*int64(p.maxChanSize):
		for i := 0; i < int(numSelectedNodes); i++ {
			directives[i].ChanAmt = p.maxChanSize
		}

		return directives, nil

	// Otherwise, we'll greedily allocate our funds to the channels
	// successively until we run out of available funds, or can't create a
	// channel above the min channel size.
	case int64(fundsAvailable) < numSelectedNodes*int64(p.maxChanSize):
		i := 0
		for fundsAvailable > p.minChanSize {
			// We'll attempt to allocate the max channel size
			// initially. If we don't have enough funds to do this,
			// then we'll allocate the remainder of the funds
			// available to the channel.
			delta := p.maxChanSize
			if fundsAvailable-delta < 0 {
				delta = fundsAvailable
			}

			directives[i].ChanAmt = delta

			fundsAvailable -= delta
			i++
		}

		// We'll slice the initial set of directives to properly
		// reflect the amount of funds we were able to allocate.
		return directives[:i:i], nil

	default:
		return nil, fmt.Errorf("err")
	}
}<|MERGE_RESOLUTION|>--- conflicted
+++ resolved
@@ -58,12 +58,8 @@
 //
 // NOTE: This is a part of the AttachmentHeuristic interface.
 func (p *ConstrainedPrefAttachment) NeedMoreChans(channels []Channel,
-<<<<<<< HEAD
-	funds btcutil.Amount) (btcutil.Amount, bool) {
+	funds btcutil.Amount) (btcutil.Amount, uint32, bool) {
 	log.Warnf("NeedMoreChans: whee1")
-=======
-	funds btcutil.Amount) (btcutil.Amount, uint32, bool) {
->>>>>>> 9f52372c
 
 	// If we're already over our maximum allowed number of channels, then
 	// we'll instruct the controller not to create any more channels.
@@ -71,15 +67,12 @@
 		return 0, 0, false
 	}
 
-<<<<<<< HEAD
 	log.Warnf("NeedMoreChans: whee2")
-=======
 	// The number of additional channels that should be opened is the
 	// difference between the channel limit, and the number of channels we
 	// already have open.
 	numAdditionalChans := uint32(p.chanLimit) - uint32(len(channels))
 
->>>>>>> 9f52372c
 	// First, we'll tally up the total amount of funds that are currently
 	// present within the set of active channels.
 	var totalChanAllocation btcutil.Amount
@@ -108,12 +101,8 @@
 	// additional funds we should allocate towards channels.
 	targetAllocation := btcutil.Amount(float64(totalFunds) * p.threshold)
 	fundsAvailable := targetAllocation - totalChanAllocation
-<<<<<<< HEAD
 	log.Warnf("NeedMoreChans: whee4")
-	return fundsAvailable, true
-=======
 	return fundsAvailable, numAdditionalChans, true
->>>>>>> 9f52372c
 }
 
 // // NodeID is a simple type that holds a EC public key serialized in compressed
@@ -157,13 +146,8 @@
 //
 // NOTE: This is a part of the AttachmentHeuristic interface.
 func (p *ConstrainedPrefAttachment) Select(self *btcec.PublicKey, g ChannelGraph,
-<<<<<<< HEAD
-	fundsAvailable btcutil.Amount,
-	skipNodes map[NodeID]struct{}, _ []Channel) ([]AttachmentDirective, error) {
-=======
 	fundsAvailable btcutil.Amount, numNewChans uint32,
 	skipNodes map[NodeID]struct{}) ([]AttachmentDirective, error) {
->>>>>>> 9f52372c
 
 	// TODO(roasbeef): rename?
 
