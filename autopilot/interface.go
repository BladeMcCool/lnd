--- conflicted
+++ resolved
@@ -121,19 +121,12 @@
 	// graph, a set of nodes to ignore, and an amount of available funds,
 	// should return a set of attachment directives which describe which
 	// additional channels should be opened within the graph to push the
-<<<<<<< HEAD
-	// heuristic back towards its equilibrium state.
-	Select(self *btcec.PublicKey, graph ChannelGraph, amtToUse btcutil.Amount,
-		skipNodes map[NodeID]struct{},
-		totalChans []Channel) ([]AttachmentDirective, error)
-=======
 	// heuristic back towards its equilibrium state. The numNewChans
 	// argument represents the additional number of channels that should be
 	// open.
 	Select(self *btcec.PublicKey, graph ChannelGraph,
 		amtToUse btcutil.Amount, numNewChans uint32,
 		skipNodes map[NodeID]struct{}) ([]AttachmentDirective, error)
->>>>>>> 9f52372c
 }
 
 // ChannelController is a simple interface that allows an auto-pilot agent to
