--- conflicted
+++ resolved
@@ -35,15 +35,9 @@
 func Dial(localPriv *btcec.PrivateKey, netAddr *lnwire.NetAddress,
 	dialer func(string, string) (net.Conn, error)) (*Conn, error) {
 	ipAddr := netAddr.Address.String()
-<<<<<<< HEAD
-	dialer := net.Dialer{Timeout: 15 * time.Second}
-	conn, err := dialer.Dial("tcp", ipAddr)
-	// conn, err := net.Dial("tcp", ipAddr)
-=======
 	var conn net.Conn
 	var err error
 	conn, err = dialer("tcp", ipAddr)
->>>>>>> 4b1cc988
 	if err != nil {
 		return nil, err
 	}
